--- conflicted
+++ resolved
@@ -1,12 +1,7 @@
 import { Suspense, useCallback } from 'react';
 import { lazily } from 'react-lazily';
-<<<<<<< HEAD
 import { Route, Switch } from '@shared/route';
 import { APP_LINKS as LINKS, BUSINESS_NAME } from '@shared/consts';
-=======
-import { Route, Switch } from 'wouter';
-import { APP_LINKS as LINKS, BUSINESS_NAME, ROLES } from '@local/shared';
->>>>>>> a1929cc1
 // import { Sitemap } from 'Sitemap';
 import {
     ForgotPasswordForm,
@@ -29,25 +24,11 @@
 const { SettingsPage } = lazily(() => import('./pages/SettingsPage/SettingsPage'));
 const { StartPage } = lazily(() => import('./pages/StartPage/StartPage'));
 const { StatsPage } = lazily(() => import('./pages/dashboard/StatsPage/StatsPage'));
-<<<<<<< HEAD
 const { SearchPage } = lazily(() => import('./pages/SearchPage/SearchPage'));
 const { HistorySearchPage } = lazily(() => import('./pages/HistorySearchPage/HistorySearchPage'));
 const { DevelopSearchPage } = lazily(() => import('./pages/DevelopSearchPage/DevelopSearchPage'));
 const { ObjectPage } = lazily(() => import('./pages/ObjectPage/ObjectPage'));
-=======
-const {
-    SearchOrganizationsPage,
-    SearchProjectsPage,
-    SearchRoutinesPage,
-    SearchStandardsPage,
-    SearchUsersPage,
-} = lazily(() => import('./pages/search'));
-const { OrganizationViewPage } = lazily(() => import('./pages/view/OrganizationViewPage'));
-const { ProjectViewPage } = lazily(() => import('./pages/view/ProjectViewPage'));
-const { StandardViewPage } = lazily(() => import('./pages/view/StandardViewPage'));
 const { ReportsViewPage } = lazily(() => import('./pages/view/ReportsViewPage'));
-const { RoutineViewPage } = lazily(() => import('./pages/view/RoutineViewPage'));
->>>>>>> a1929cc1
 const { UserViewPage } = lazily(() => import('./pages/view/UserViewPage'));
 const { FormPage } = lazily(() => import('./pages/wrapper/FormPage'));
 const { NotFoundPage } = lazily(() => import('./pages/NotFoundPage'));
