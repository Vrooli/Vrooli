import { Suspense, useCallback } from 'react';
import { lazily } from 'react-lazily';
import { Route, Switch } from 'wouter';
<<<<<<< HEAD
import { APP_LINKS as LINKS, BUSINESS_NAME, ROLES } from '@local/shared';
=======
import { BUSINESS_NAME } from '@local/shared';
import { APP_LINKS as LINKS } from '@local/shared';
>>>>>>> f59c1d14
// import { Sitemap } from 'Sitemap';
import {
    ForgotPasswordForm,
    ResetPasswordForm
} from 'forms';
import { ScrollToTop } from 'components';
import { CommonProps } from 'types';
import { Page } from 'pages/wrapper/Page';
import { Box, CircularProgress } from '@mui/material';

// Lazy loading in the Routes component is a recommended way to improve performance. See https://reactjs.org/docs/code-splitting.html#route-based-code-splitting
const {
    HomePage,
    HistoryPage,
    LearnPage,
    ResearchPage,
    DevelopPage,
} = lazily(() => import('./pages/dashboard'));
const { WelcomePage } = lazily(() => import('./pages/WelcomePage/WelcomePage'));
const { SettingsPage } = lazily(() => import('./pages/SettingsPage/SettingsPage'));
const { StartPage } = lazily(() => import('./pages/StartPage/StartPage'));
const { StatsPage } = lazily(() => import('./pages/dashboard/StatsPage/StatsPage'));
const {
    SearchOrganizationsPage,
    SearchProjectsPage,
    SearchRoutinesPage,
    SearchStandardsPage,
    SearchUsersPage,
} = lazily(() => import('./pages/search'));
const { OrganizationViewPage } = lazily(() => import('./pages/view/OrganizationViewPage'));
const { ProjectViewPage } = lazily(() => import('./pages/view/ProjectViewPage'));
const { StandardViewPage } = lazily(() => import('./pages/view/StandardViewPage'));
const { ReportsViewPage } = lazily(() => import('./pages/view/ReportsViewPage'));
const { RoutineViewPage } = lazily(() => import('./pages/view/RoutineViewPage'));
const { UserViewPage } = lazily(() => import('./pages/view/UserViewPage'));
const { FormPage } = lazily(() => import('./pages/wrapper/FormPage'));
const { NotFoundPage } = lazily(() => import('./pages/NotFoundPage'));

const Fallback = <Box sx={{
    position: 'absolute',
    top: '50%',
    left: '50%',
    transform: 'translate(-50%, -50%)',
    zIndex: 100000,
}}>
    <CircularProgress size={100} />
</Box>

export const AllRoutes = (props: CommonProps) => {

    const title = useCallback((page: string) => `${page} | ${BUSINESS_NAME}`, []);

    return (
        <>
            <ScrollToTop />
            {/* <Route
                    path="/sitemap"
                    element={Sitemap}
                /> */}
            <Switch>
                {/* ========= #region Dashboard Routes ========= */}
                {/* Customizable pages available to logged in users */}
                <Route path={LINKS.Home}>
                    <Suspense fallback={Fallback}>
                        <Page title={title('Home')} {...props}>
                            <HomePage session={props.session} />
                        </Page>
                    </Suspense>
                </Route>
                <Route path={LINKS.History}>
                    <Suspense fallback={Fallback}>
                        <Page title={title('History')} mustBeLoggedIn={true} {...props}>
                            <HistoryPage session={props.session} />
                        </Page>
                    </Suspense>
                </Route>
                <Route path={LINKS.Learn} >
                    <Suspense fallback={Fallback}>
                        <Page title={title('Learn')} {...props}>
                            <LearnPage session={props.session} />
                        </Page>
                    </Suspense>
                </Route>
                <Route path={LINKS.Research}>
                    <Suspense fallback={Fallback}>
                        <Page title={title('Research')} {...props}>
                            <ResearchPage session={props.session} />
                        </Page>
                    </Suspense>
                </Route>
                <Route path={LINKS.Develop}>
                    <Suspense fallback={Fallback}>
                        <Page title={title('Develop')} {...props}>
                            <DevelopPage session={props.session} />
                        </Page>
                    </Suspense>
                </Route>
                {/* ========= #endregion Dashboard Routes ========= */}

                {/* ========= #region Search Routes ========= */}
                <Route path={`${LINKS.SearchOrganizations}/:params*`}>
                    <Suspense fallback={Fallback}>
                        <Page title={title('Organizations Search')} {...props}>
                            <SearchOrganizationsPage session={props.session} />
                        </Page>
                    </Suspense>
                </Route>
                <Route path={`${LINKS.SearchProjects}/:params*`}>
                    <Suspense fallback={Fallback}>
                        <Page title={title('Projects Search')} {...props}>
                            <SearchProjectsPage session={props.session} />
                        </Page>
                    </Suspense>
                </Route>
                <Route path={`${LINKS.SearchRoutines}/:params*`}>
                    <Suspense fallback={Fallback}>
                        <Page title={title('Routines Search')} {...props}>
                            <SearchRoutinesPage session={props.session} />
                        </Page>
                    </Suspense>
                </Route>
                <Route path={`${LINKS.SearchStandards}/:params*`}>
                    <Suspense fallback={Fallback}>
                        <Page title={title('Standards Search')} {...props}>
                            <SearchStandardsPage session={props.session} />
                        </Page>
                    </Suspense>
                </Route>
                <Route path={`${LINKS.SearchUsers}/:params*`}>
                    <Suspense fallback={Fallback}>
                        <Page title={title('Users Search')} {...props}>
                            <SearchUsersPage session={props.session} />
                        </Page>
                    </Suspense>
                </Route>
                {/* ========= #endregion Search Routes ========= */}

                {/* ========= #region Routine Routes ========= */}
                {/* Pages for creating and running routines */}
                <Route path={`${LINKS.Routine}/:id`}>
                    <Suspense fallback={Fallback}>
                        <Page {...props}>
                            <RoutineViewPage session={props.session} />
                        </Page>
                    </Suspense>
                </Route>
                <Route path={`${LINKS.Routine}/edit/:id`}>
                    <Suspense fallback={Fallback}>
                        <Page {...props}>
                            <RoutineViewPage session={props.session} />
                        </Page>
                    </Suspense>
                </Route>
                {/* ========= #endregion Routine Routes ========= */}

                {/* ========= #region Views Routes ========= */}
                {/* Views for main Vrooli components (i.e. organizations, projects, routines, standards, users) */}
                {/* Opens objects as their own page, as opposed to the search routes which open them as popup dialogs */}
                <Route path={`${LINKS.Organization}/:id?`}>
                    <Suspense fallback={Fallback}>
                        <Page {...props}>
                            <OrganizationViewPage session={props.session} />
                        </Page>
                    </Suspense>
                </Route>
                <Route path={`${LINKS.Organization}/edit/:id?`}>
                    <Suspense fallback={Fallback}>
                        <Page {...props}>
                            <OrganizationViewPage session={props.session} />
                        </Page>
                    </Suspense>
                </Route>
                <Route path={`${LINKS.Project}/:id?`}>
                    <Suspense fallback={Fallback}>
                        <Page {...props}>
                            <ProjectViewPage session={props.session} />
                        </Page>
                    </Suspense>
                </Route>
                <Route path={`${LINKS.Project}/edit/:id?`}>
                    <Suspense fallback={Fallback}>
                        <Page {...props}>
                            <ProjectViewPage session={props.session} />
                        </Page>
                    </Suspense>
                </Route>
                <Route path={`${LINKS.Standard}/:id?`}>
                    <Suspense fallback={Fallback}>
                        <Page {...props}>
                            <StandardViewPage session={props.session} />
                        </Page>
                    </Suspense>
                </Route>
                <Route path={`${LINKS.Standard}/edit/:id?`}>
                    <Suspense fallback={Fallback}>
                        <Page {...props}>
                            <StandardViewPage session={props.session} />
                        </Page>
                    </Suspense>
                </Route>
                {/* Profile editing is done on settings page, so no need for extra route */}
                <Route path={`${LINKS.Profile}/:id?`}>
                    <Suspense fallback={Fallback}>
                        <Page {...props}>
                            <UserViewPage session={props.session} />
                        </Page>
                    </Suspense>
                </Route>
                {/* =========  #endregion ========= */}

                {/* ========= #region Authentication Routes ========= */}
                <Route path={LINKS.Start}>
                    <Suspense fallback={Fallback}>
                        <Page title={title('Start')} {...props}>
                            <StartPage session={props.session} />
                        </Page>
                    </Suspense>
                </Route>
                <Route path={`${LINKS.ForgotPassword}/:code?`} >
                    <Suspense fallback={Fallback}>
                        <Page title={title('Forgot Password')} {...props}>
                            <FormPage title="Forgot Password" maxWidth="700px">
                                <ForgotPasswordForm />
                            </FormPage>
                        </Page>
                    </Suspense>
                </Route>
                <Route path={`${LINKS.ResetPassword}/:userId?/:code?`}>
                    {(params: any) => (
                        <Suspense fallback={Fallback}>
                            <Page title={title('Reset Password')} {...props}>
                                <FormPage title="Reset Password" maxWidth="700px">
                                    <ResetPasswordForm userId={params.userId} code={params.code} />
                                </FormPage>
                            </Page>
                        </Suspense>
                    )}
                </Route>
                {/* =========  #endregion ========= */}

                {/* ========= #region Report Routes ========= */}
                <Route path={`${LINKS.Comment}/reports/:id`}>
                    <Suspense fallback={Fallback}>
                        <Page {...props}>
                            <ReportsViewPage session={props.session} type='comment' />
                        </Page>
                    </Suspense>
                </Route>
                <Route path={`${LINKS.Organization}/reports/:id`}>
                    <Suspense fallback={Fallback}>
                        <Page {...props}>
                            <ReportsViewPage session={props.session} type='organization' />
                        </Page>
                    </Suspense>
                </Route>
                <Route path={`${LINKS.Project}/reports/:id`}>
                    <Suspense fallback={Fallback}>
                        <Page {...props}>
                            <ReportsViewPage session={props.session} type='project' />
                        </Page>
                    </Suspense>
                </Route>
                <Route path={`${LINKS.Routine}/reports/:id`}>
                    <Suspense fallback={Fallback}>
                        <Page {...props}>
                            <ReportsViewPage session={props.session} type='routine' />
                        </Page>
                    </Suspense>
                </Route>
                <Route path={`${LINKS.Standard}/reports/:id`}>
                    <Suspense fallback={Fallback}>
                        <Page {...props}>
                            <ReportsViewPage session={props.session} type='standard' />
                        </Page>
                    </Suspense>
                </Route>
                <Route path={`${LINKS.Tag}/reports/:id`}>
                    <Suspense fallback={Fallback}>
                        <Page {...props}>
                            <ReportsViewPage session={props.session} type='tag' />
                        </Page>
                    </Suspense>
                </Route>
                <Route path={`${LINKS.User}/reports/:id`}>
                    <Suspense fallback={Fallback}>
                        <Page {...props}>
                            <ReportsViewPage session={props.session} type='user' />
                        </Page>
                    </Suspense>
                </Route>
                {/* ========= #endregion ========= */}

                <Route path={LINKS.Settings}>
                    <Suspense fallback={Fallback}>
                        <Page title={title('Settings')} {...props} mustBeLoggedIn={true} >
                            <SettingsPage session={props.session} />
                        </Page>
                    </Suspense>
                </Route>
                <Route path={LINKS.Welcome}>
                    <Suspense fallback={Fallback}>
                        <Page title={title('Welcome')} {...props}>
                            <WelcomePage />
                        </Page>
                    </Suspense>
                </Route>
                <Route path={LINKS.Stats}>
                    <Suspense fallback={Fallback}>
                        <Page title={title('Stats📊')} {...props}>
                            <StatsPage />
                        </Page>
                    </Suspense>
                </Route>
                <Route>
                    <Suspense fallback={Fallback}>
                        <Page title={title('404')} {...props}>
                            <NotFoundPage />
                        </Page>
                    </Suspense>
                </Route>
            </Switch>
        </>
    );
}<|MERGE_RESOLUTION|>--- conflicted
+++ resolved
@@ -1,12 +1,7 @@
 import { Suspense, useCallback } from 'react';
 import { lazily } from 'react-lazily';
 import { Route, Switch } from 'wouter';
-<<<<<<< HEAD
 import { APP_LINKS as LINKS, BUSINESS_NAME, ROLES } from '@local/shared';
-=======
-import { BUSINESS_NAME } from '@local/shared';
-import { APP_LINKS as LINKS } from '@local/shared';
->>>>>>> f59c1d14
 // import { Sitemap } from 'Sitemap';
 import {
     ForgotPasswordForm,
