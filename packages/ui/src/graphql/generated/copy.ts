--- conflicted
+++ resolved
@@ -227,11 +227,8 @@
   isPrivate: boolean;
   isStarred: boolean;
   stars: number;
-<<<<<<< HEAD
   reportsCount: number;
-=======
   permissionsOrganization: copy_copy_organization_permissionsOrganization | null;
->>>>>>> f59c1d14
   resourceLists: copy_copy_organization_resourceLists[];
   roles: copy_copy_organization_roles[] | null;
   tags: copy_copy_organization_tags[];
