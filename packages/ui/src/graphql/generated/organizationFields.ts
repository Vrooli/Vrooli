/* tslint:disable */
/* eslint-disable */
// @generated
// This file was automatically generated and should not be edited.

import { ResourceListUsedFor, ResourceUsedFor } from "./globalTypes";

// ====================================================
// GraphQL fragment: organizationFields
// ====================================================

export interface organizationFields_permissionsOrganization {
  __typename: "OrganizationPermission";
  canAddMembers: boolean;
  canDelete: boolean;
  canEdit: boolean;
  canStar: boolean;
  canReport: boolean;
  isMember: boolean;
}

export interface organizationFields_resourceLists_translations {
  __typename: "ResourceListTranslation";
  id: string;
  language: string;
  description: string | null;
  title: string | null;
}

export interface organizationFields_resourceLists_resources_translations {
  __typename: "ResourceTranslation";
  id: string;
  language: string;
  description: string | null;
  title: string | null;
}

export interface organizationFields_resourceLists_resources {
  __typename: "Resource";
  id: string;
  created_at: any;
  index: number | null;
  link: string;
  updated_at: any;
  usedFor: ResourceUsedFor | null;
  translations: organizationFields_resourceLists_resources_translations[];
}

export interface organizationFields_resourceLists {
  __typename: "ResourceList";
  id: string;
  created_at: any;
  index: number | null;
  usedFor: ResourceListUsedFor | null;
  translations: organizationFields_resourceLists_translations[];
  resources: organizationFields_resourceLists_resources[];
}

export interface organizationFields_roles_translations {
  __typename: "RoleTranslation";
  id: string;
  language: string;
  description: string;
}

export interface organizationFields_roles {
  __typename: "Role";
  id: string;
  created_at: any;
  updated_at: any;
  title: string;
  translations: organizationFields_roles_translations[];
}

export interface organizationFields_tags_translations {
  __typename: "TagTranslation";
  id: string;
  language: string;
  description: string | null;
}

export interface organizationFields_tags {
  __typename: "Tag";
  tag: string;
  translations: organizationFields_tags_translations[];
}

export interface organizationFields_translations {
  __typename: "OrganizationTranslation";
  id: string;
  language: string;
  bio: string | null;
  name: string;
}

export interface organizationFields {
  __typename: "Organization";
  id: string;
  created_at: any;
  handle: string | null;
  isOpenToNewMembers: boolean;
  isPrivate: boolean;
  isStarred: boolean;
  stars: number;
<<<<<<< HEAD
  reportsCount: number;
=======
  permissionsOrganization: organizationFields_permissionsOrganization | null;
>>>>>>> f59c1d14
  resourceLists: organizationFields_resourceLists[];
  roles: organizationFields_roles[] | null;
  tags: organizationFields_tags[];
  translations: organizationFields_translations[];
}<|MERGE_RESOLUTION|>--- conflicted
+++ resolved
@@ -102,11 +102,8 @@
   isPrivate: boolean;
   isStarred: boolean;
   stars: number;
-<<<<<<< HEAD
   reportsCount: number;
-=======
   permissionsOrganization: organizationFields_permissionsOrganization | null;
->>>>>>> f59c1d14
   resourceLists: organizationFields_resourceLists[];
   roles: organizationFields_roles[] | null;
   tags: organizationFields_tags[];
