<<<<<<< HEAD
import { REPORTABLE } from "@local/shared";
import { DecisionStep, Node, Organization, Profile, Project, Report, Routine, Session, Standard, User } from "types";
=======
import { DecisionStep, Node, Organization, Profile, Project, Routine, Run, Session, Standard, User } from "types";
>>>>>>> f59c1d14

interface CreateProps<T> {
    onCancel: () => void;
    onCreated: (item: T) => void;
    session: Session;
    zIndex: number;
}
interface UpdateProps<T> {
    onCancel: () => void;
    onUpdated: (item: T) => void;
    session: Session;
    zIndex: number;
}
interface ViewProps<T> {
    /**
     * Any data about the object which is already known, 
     * such as its name. Can be displayed while fetching the full object
     */
    partialData?: Partial<T>;
    session: Session;
    zIndex: number;
}

export interface OrganizationCreateProps extends CreateProps<Organization> {}
export interface OrganizationUpdateProps extends UpdateProps<Organization> {}
export interface OrganizationViewProps extends ViewProps<Organization> {}

export interface ProjectCreateProps extends CreateProps<Project> {}
export interface ProjectUpdateProps extends UpdateProps<Project> {}
export interface ProjectViewProps extends ViewProps<Project> {}

export interface ReportsViewProps {
    session: Session;
    type: REPORTABLE;
}

export interface RoutineCreateProps extends CreateProps<Routine> {}
export interface RoutineUpdateProps extends UpdateProps<Routine> {}
export interface RoutineViewProps extends ViewProps<Routine> {}

export interface StandardCreateProps extends CreateProps<Standard> {
    session: Session;
}
export interface StandardUpdateProps extends UpdateProps<Standard> {}
export interface StandardViewProps extends ViewProps<Standard> {}

export interface UserViewProps extends ViewProps<User> {}


interface SettingsBaseProps {
    profile: Profile | undefined;
    onUpdated: (profile: Profile) => void;
    session: Session;
    zIndex: number;
}
export interface SettingsAuthenticationProps extends SettingsBaseProps {}
export interface SettingsDisplayProps extends SettingsBaseProps {}
export interface SettingsNotificationsProps extends SettingsBaseProps {}
export interface SettingsProfileProps extends SettingsBaseProps {}

export interface SubroutineViewProps {
    loading: boolean;
    handleUserInputsUpdate: (inputs: { [inputId: string]: string }) => void;
    handleSaveProgress: () => void;
    /**
     * Owner of overall routine, not subroutine
     */
    owner: Routine['owner'] | null | undefined;
    routine: Routine | null | undefined;
    run: Run | null | undefined;
    session: Session;
    zIndex: number;
}

export interface DecisionViewProps {
    data: DecisionStep
    handleDecisionSelect: (node: Node) => void;
    nodes: Node[];
    session: Session;
    zIndex: number;
}

export interface RunViewProps extends ViewProps<Routine> {
    handleClose: () => void;
    routine: Routine;
}

export interface BuildViewProps extends ViewProps<Routine> {
    handleClose: (wasModified: boolean) => void;
    loading: boolean;
    onChange: (routine: Routine) => void;
    routine: Routine | null;
    zIndex: number;
}<|MERGE_RESOLUTION|>--- conflicted
+++ resolved
@@ -1,9 +1,5 @@
-<<<<<<< HEAD
 import { REPORTABLE } from "@local/shared";
-import { DecisionStep, Node, Organization, Profile, Project, Report, Routine, Session, Standard, User } from "types";
-=======
-import { DecisionStep, Node, Organization, Profile, Project, Routine, Run, Session, Standard, User } from "types";
->>>>>>> f59c1d14
+import { DecisionStep, Node, Organization, Profile, Project, Report, Routine, Run, Session, Standard, User } from "types";
 
 interface CreateProps<T> {
     onCancel: () => void;
