--- conflicted
+++ resolved
@@ -1,9 +1,5 @@
-<<<<<<< HEAD
+import { REPORTABLE } from "@local/shared";
 import { DecisionStep, Node, Profile, Routine, Run, Session, User } from "types";
-=======
-import { REPORTABLE } from "@local/shared";
-import { DecisionStep, Node, Organization, Profile, Project, Report, Routine, Run, Session, Standard, User } from "types";
->>>>>>> a1929cc1
 
 interface CreateProps<T> {
     onCancel: () => void;
@@ -27,32 +23,10 @@
     zIndex: number;
 }
 
-<<<<<<< HEAD
-=======
-export interface OrganizationCreateProps extends CreateProps<Organization> {}
-export interface OrganizationUpdateProps extends UpdateProps<Organization> {}
-export interface OrganizationViewProps extends ViewProps<Organization> {}
-
-export interface ProjectCreateProps extends CreateProps<Project> {}
-export interface ProjectUpdateProps extends UpdateProps<Project> {}
-export interface ProjectViewProps extends ViewProps<Project> {}
-
 export interface ReportsViewProps {
     session: Session;
     type: REPORTABLE;
 }
-
-export interface RoutineCreateProps extends CreateProps<Routine> {}
-export interface RoutineUpdateProps extends UpdateProps<Routine> {}
-export interface RoutineViewProps extends ViewProps<Routine> {}
-
-export interface StandardCreateProps extends CreateProps<Standard> {
-    session: Session;
-}
-export interface StandardUpdateProps extends UpdateProps<Standard> {}
-export interface StandardViewProps extends ViewProps<Standard> {}
-
->>>>>>> a1929cc1
 export interface UserViewProps extends ViewProps<User> {}
 
 
