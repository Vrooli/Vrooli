--- conflicted
+++ resolved
@@ -13,11 +13,7 @@
     Person as ProfileIcon,
     Share as ShareIcon,
 } from "@mui/icons-material";
-<<<<<<< HEAD
-import { BaseObjectActionDialog, DateDisplay, ResourceListVertical, SearchList, SelectLanguageDialog, StarButton } from "components";
-=======
-import { BaseObjectActionDialog, ReportsLink, ResourceListVertical, SearchList, SelectLanguageDialog, StarButton } from "components";
->>>>>>> a1929cc1
+import { BaseObjectActionDialog, DateDisplay, ReportsLink, ResourceListVertical, SearchList, SelectLanguageDialog, StarButton } from "components";
 import { containerShadow } from "styles";
 import { UserViewProps } from "../types";
 import { getLanguageSubtag, getPreferredLanguage, getTranslation, getUserLanguages, ObjectType, placeholderColor, PubSub, SearchType } from "utils";
