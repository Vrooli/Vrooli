/**
 * Input for entering (and viewing format of) JSON data that 
 * must match a certain schema.
 */
import { JsonStandardInputProps } from '../types';
import { useState } from 'react';
import { Box, Stack, TextField, useTheme } from '@mui/material';
import { HelpButton, StatusButton } from 'components/buttons';
<<<<<<< HEAD
import { isJson, jsonHelpText, jsonToString, Status } from 'utils';
=======
import { isJson, jsonHelpText, jsonToString, Status, TERTIARY_COLOR } from 'utils';
>>>>>>> 54314f28

export const JsonStandardInput = ({
    defaultValue,
    isEditing,
}: JsonStandardInputProps) => {
    const { palette } = useTheme();

    const [state, setState] = useState({
        value: defaultValue,
        valid: true,
    });

    const onChange = event => {
        if (isJson(event.target.value)) {
            setState({
                value: jsonToString(event.target.value) ?? '',
                valid: true,
            });
            return;
        }
        setState({
            value: event.target.value,
            valid: false,
        });
    }

    return (
        <Stack direction="column" spacing={0}>
            {/* Bar above TextField, for status and HelpButton */}
            <Box sx={{
                display: 'flex',
                width: '100%',
                padding: '0.5rem',
                borderBottom: '1px solid #e0e0e0',
                background: palette.primary.light,
                color: palette.primary.contrastText,
                borderRadius: '0.5rem 0.5rem 0 0',
            }}>
                <StatusButton
                    status={state.valid ? Status.Valid : Status.Invalid}
                    messages={state.valid ? ['JSON is valid'] : ['JSON is empty or could not be parsed']}
                    sx={{
                        marginLeft: 1,
                        marginRight: 'auto',
                    }}
                />
                <HelpButton
                    markdown={jsonHelpText}
                    sxRoot={{ marginRight: 1 }}
                />
            </Box>
            {/* TextField for entering JSON */}
            <TextField
                name="format"
                disabled={!isEditing}
                placeholder={"Enter JSON format. Click the '?' button for help."}
                multiline
                value={state.value}
                onChange={onChange}
                style={{
                    minWidth: '-webkit-fill-available',
                    maxWidth: '-webkit-fill-available',
                    minHeight: '50px',
                    maxHeight: '800px',
                    background: 'transparent',
                    borderColor: state.valid ? 'unset' : 'red',
                    borderRadius: '0 0 0.5rem 0.5rem',
                    fontFamily: 'inherit',
                    fontSize: 'inherit',
                }}
            />
            {/* Bottom bar containing arrow buttons to switch to different incomplete/incorrect
             parts of the JSON, and an input for entering the currently-selected section of JSON */}
            {/* TODO */}
            {/* Helper text label */}
            {/* {
                helperText &&
                <Typography variant="body1" sx={{ color: 'red' }}>
                    {helperText}
                </Typography>
            } */}
        </Stack>
    );
}<|MERGE_RESOLUTION|>--- conflicted
+++ resolved
@@ -6,11 +6,7 @@
 import { useState } from 'react';
 import { Box, Stack, TextField, useTheme } from '@mui/material';
 import { HelpButton, StatusButton } from 'components/buttons';
-<<<<<<< HEAD
 import { isJson, jsonHelpText, jsonToString, Status } from 'utils';
-=======
-import { isJson, jsonHelpText, jsonToString, Status, TERTIARY_COLOR } from 'utils';
->>>>>>> 54314f28
 
 export const JsonStandardInput = ({
     defaultValue,
@@ -94,4 +90,4 @@
             } */}
         </Stack>
     );
-}+}
